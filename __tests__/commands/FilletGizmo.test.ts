--- conflicted
+++ resolved
@@ -6,28 +6,20 @@
 import { Mode, MovementInfo } from "../../src/commands/AbstractGizmo";
 import { ThreePointBoxFactory } from "../../src/commands/box/BoxFactory";
 import { MaxFilletFactory } from "../../src/commands/fillet/FilletFactory";
-<<<<<<< HEAD
-import { FilletSolidGizmo } from "../../src/commands/fillet/FilletGizmo";
-import { ChamferAndFilletKeyboardGizmo } from "../../src/commands/fillet/FilletKeyboardGizmo";
-=======
-import { FilletMagnitudeGizmo, FilletSolidGizmo } from "../../src/commands/fillet/FilletGizmo";
-import { ChamferAndFilletKeyboardGizmo, FilletKeyboardGizmo } from "../../src/commands/fillet/FilletKeyboardGizmo";
->>>>>>> 2afc6e9d
 import { GizmoMaterialDatabase } from "../../src/commands/GizmoMaterials";
 import { Editor } from "../../src/editor/Editor";
 import { EditorSignals } from "../../src/editor/EditorSignals";
 import { GeometryDatabase } from "../../src/editor/GeometryDatabase";
 import MaterialDatabase from "../../src/editor/MaterialDatabase";
-<<<<<<< HEAD
-import { Cancel, CancellablePromise } from "../../src/util/Cancellable";
-=======
 import * as visual from '../../src/visual_model/VisualModel';
 import { Cancel } from "../../src/util/Cancellable";
->>>>>>> 2afc6e9d
 import { Helpers } from "../../src/util/Helpers";
-import * as visual from '../../src/visual_model/VisualModel';
 import '../matchers';
 import { CancellablePromise } from "../../src/util/CancellablePromise";
+import { FilletMagnitudeGizmo, FilletSolidGizmo } from "../../src/commands/fillet/FilletGizmo";
+import { ChamferAndFilletKeyboardGizmo } from "../../src/commands/fillet/FilletKeyboardGizmo";
+import { Viewport } from "../../src/components/viewport/Viewport";
+import { MakeViewport } from "../../__mocks__/FakeViewport";
 
 let db: GeometryDatabase;
 let fillet: MaxFilletFactory;
@@ -36,6 +28,7 @@
 let editor: Editor;
 let gizmos: GizmoMaterialDatabase;
 let helpers: Helpers;
+let viewport: Viewport;
 
 beforeEach(() => {
     editor = new Editor();
@@ -44,9 +37,10 @@
     db = editor._db;
     gizmos = editor.gizmos;
     helpers = editor.helpers;
+    viewport = MakeViewport(editor);
 })
 
-beforeEach(()=>{
+beforeEach(() => {
     fillet = new MaxFilletFactory(db, materials, signals);
 })
 
@@ -89,7 +83,7 @@
 
         handle.onPointerEnter(intersector);
         handle.onPointerDown(cb, intersector.mockReturnValueOnce({ point: new THREE.Vector3() }), {} as MovementInfo);
-        handle.onPointerMove(cb, intersector.mockReturnValueOnce({ point: new THREE.Vector3(0, 1, 0) }), {} as MovementInfo);
+        handle.onPointerMove(cb, intersector.mockReturnValueOnce({ point: new THREE.Vector3(0, 1, 0) }), { viewport, pointer: { event: moveEvent } } as MovementInfo);
         expect(handle.value).toBeCloseTo(1);
         handle.onPointerUp(cb, intersector, {} as MovementInfo)
         expect(handle.value).toBeCloseTo(1);
@@ -110,7 +104,7 @@
 
         handle.onPointerEnter(intersector);
         handle.onPointerDown(cb, intersector.mockReturnValueOnce({ point: new THREE.Vector3() }), {} as MovementInfo);
-        handle.onPointerMove(cb, intersector.mockReturnValueOnce({ point: new THREE.Vector3(0, -1, 0) }), {} as MovementInfo);
+        handle.onPointerMove(cb, intersector.mockReturnValueOnce({ point: new THREE.Vector3(0, -1, 0) }), { viewport, pointer: { event: moveEvent } } as MovementInfo);
         expect(handle.value).toBeCloseTo(-1);
         handle.onPointerUp(cb, intersector, {} as MovementInfo)
         expect(handle.value).toBeCloseTo(-1);
@@ -164,6 +158,8 @@
     });
 });
 
+const moveEvent = new MouseEvent('move');
+
 describe(FilletMagnitudeGizmo, () => {
     let gizmo: FilletMagnitudeGizmo;
 
@@ -179,14 +175,14 @@
 
         gizmo.onPointerEnter(intersector);
         gizmo.onPointerDown(cb, intersector.mockReturnValueOnce({ point: new THREE.Vector3() }), {} as MovementInfo);
-        gizmo.onPointerMove(cb, intersector.mockReturnValueOnce({ point: new THREE.Vector3(0, 1, 0) }), {} as MovementInfo);
+        gizmo.onPointerMove(cb, intersector.mockReturnValueOnce({ point: new THREE.Vector3(0, 1, 0) }), { viewport, pointer: { event: moveEvent } } as MovementInfo);
         expect(gizmo.value).toBeCloseTo(1);
         gizmo.onPointerUp(cb, intersector, info)
         gizmo.onPointerLeave(intersector);
 
         gizmo.onPointerEnter(intersector);
         gizmo.onPointerDown(cb, intersector.mockReturnValueOnce({ point: new THREE.Vector3() }), {} as MovementInfo);
-        gizmo.onPointerMove(cb, intersector.mockReturnValueOnce({ point: new THREE.Vector3(0, 1, 0) }), {} as MovementInfo);
+        gizmo.onPointerMove(cb, intersector.mockReturnValueOnce({ point: new THREE.Vector3(0, 1, 0) }), { viewport, pointer: { event: moveEvent } } as MovementInfo);
         expect(gizmo.value).toBeCloseTo(2);
 
         gizmo.onInterrupt(intersector);
@@ -200,19 +196,17 @@
         const cb = jest.fn();
         let info = {} as MovementInfo;
 
-        const center2d = new THREE.Vector2();
-        const pointStart2d = new THREE.Vector2(0.1, 0.1);
-
-        gizmo.onPointerEnter(intersector);
-        gizmo.onPointerDown(cb, intersector.mockReturnValueOnce({ point: new THREE.Vector3() }), {} as MovementInfo);
-        gizmo.onPointerMove(cb, intersector.mockReturnValueOnce({ point: new THREE.Vector3(0, 1, 0) }), {} as MovementInfo);
+
+        gizmo.onPointerEnter(intersector);
+        gizmo.onPointerDown(cb, intersector.mockReturnValueOnce({ point: new THREE.Vector3() }), { viewport, pointer: { event: moveEvent } } as MovementInfo);
+        gizmo.onPointerMove(cb, intersector.mockReturnValueOnce({ point: new THREE.Vector3(0, 1, 0) }), { viewport, pointer: { event: moveEvent } } as MovementInfo);
         expect(gizmo.value).toBeCloseTo(1);
         gizmo.onPointerUp(cb, intersector, info)
         gizmo.onPointerLeave(intersector);
 
         gizmo.onPointerEnter(intersector);
         gizmo.onPointerDown(cb, intersector.mockReturnValueOnce({ point: new THREE.Vector3() }), {} as MovementInfo);
-        gizmo.onPointerMove(cb, intersector.mockReturnValueOnce({ point: new THREE.Vector3(0, -2, 0) }), {} as MovementInfo);
+        gizmo.onPointerMove(cb, intersector.mockReturnValueOnce({ point: new THREE.Vector3(0, -2, 0) }), { viewport, pointer: { event: moveEvent } } as MovementInfo);
         expect(gizmo.value).toBeCloseTo(-1);
     })
 })