--- conflicted
+++ resolved
@@ -83,7 +83,6 @@
             const { position, orientation } = snap.project(intersection.point);
             result.push({ snap, position, orientation, cursorPosition: position, cursorOrientation: orientation });
         }
-<<<<<<< HEAD
         return result;
     }
 
@@ -92,28 +91,6 @@
 
         this.raycaster.params = this.intersectParams;
         raycaster.layers.mask = layers.visible.mask; // FIXME: particularly with bridge, this needs to change
-=======
-        if (result.length === 0) {
-            result = this.intersectConstructionPlane(pointPicker, viewport);
-        }
-
-        return this.applyRestrictions(pointPicker, viewport, result);
-    }
-
-    private applyRestrictions(pointPicker: Model, viewport: Viewport, input: SnapResult[]) {
-        const restriction = pointPicker.restrictionFor(viewport.constructionPlane, viewport.isOrthoMode);
-        if (restriction === undefined) return input;
-
-        const output = [];
-        for (const info of input) {
-            if (!restriction.isValid(info.position)) continue;
-            const { position, orientation } = restriction.project(info.position);
-            info.position = position;
-            info.orientation = orientation;
-            output.push(info);
-        }
-        return output;
->>>>>>> 2afc6e9d
     }
 
 
@@ -205,16 +182,19 @@
         else raycaster.layers.enable(visual.Layers.Face);
     }
 
-    private applyRestrictions(pointPicker: Model, viewport: Viewport, result: SnapResult[]) {
+    private applyRestrictions(pointPicker: Model, viewport: Viewport, input: SnapResult[]) {
         const restriction = pointPicker.restrictionFor(viewport.constructionPlane, viewport.isOrthoMode);
-        if (restriction !== undefined) {
-            for (const info of result) {
-                const { position, orientation } = restriction.project(info.position);
-                info.position = position;
-                info.orientation = orientation;
-            }
-        }
-        return result;
+        if (restriction === undefined) return input;
+
+        const output = [];
+        for (const info of input) {
+            if (!restriction.isValid(info.position)) continue;
+            const { position, orientation } = restriction.project(info.position);
+            info.position = position;
+            info.orientation = orientation;
+            output.push(info);
+        }
+        return output;
     }
 
     private intersectConstructionPlane(pointPicker: Model, viewport: Viewport): SnapResult[] {
