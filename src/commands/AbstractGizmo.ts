--- conflicted
+++ resolved
@@ -7,12 +7,8 @@
 import LayerManager from "../editor/LayerManager";
 import MaterialDatabase from "../editor/MaterialDatabase";
 import { PlaneSnap } from "../editor/snaps/Snap";
-<<<<<<< HEAD
 import { SnapManager } from "../editor/snaps/SnapManager";
-import { CancellablePromise } from "../util/Cancellable";
-=======
 import { CancellablePromise } from "../util/CancellablePromise";
->>>>>>> 2afc6e9d
 import { Helper, Helpers } from "../util/Helpers";
 import { GizmoMaterialDatabase } from "./GizmoMaterials";
 
